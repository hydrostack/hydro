﻿function HydroCore() {
  let promiseChain = {};

  const configMeta = document.querySelector('meta[name="hydro-config"]');
  const config = configMeta ? JSON.parse(configMeta.content) : {};
  let currentPathname = document.location.pathname + document.location.search;

  async function loadPageContent(url, selector, push, condition, payload) {
    const element = document.querySelector(selector);
    element.classList.add('hydro-loading');

    try {
      let headers = {
        'Hydro-Request': 'true',
        'Hydro-Boosted': 'true'
      };

      if (payload) {
        headers['Hydro-Payload'] = JSON.stringify(payload);
      }

      const response = await fetch(url, {
        method: 'GET',
        headers
      });

      if (condition && !condition()) {
        throw new Error(`Request stopped`);
      }

      if (!response.ok) {
        const eventDetail = {
          message: "Problem with loading the content",
          data: null
        }
        document.dispatchEvent(new CustomEvent(`global:UnhandledHydroError`, { detail: { data: toBase64Json(eventDetail) } }));
        throw new Error(`HTTP error! status: ${response.status}`);
      } else {
        let data = await response.text();

        let parser = new DOMParser();
        let doc = parser.parseFromString(data, 'text/html');
        let newContent = doc.querySelector(selector);
        let newTitle = doc.querySelector('head>title');
        element.innerHTML = newContent.innerHTML;

        if (newTitle) {
          document.title = newTitle.textContent;
        }

        if (push) {
          history.pushState({}, '', url);
        }

<<<<<<< HEAD
        if (selector === 'body' && !window.location.hash) {
            window.scrollTo(0, 0);
        }

=======
        currentPathname = document.location.pathname + document.location.search;
>>>>>>> 7c934612
      }
    } catch (error) {
      if (error.message === 'Request stopped') {
      } else {
        console.error('Fetch error: ', error);
        window.location.href = url;
      }
    } finally {
      element.classList.remove('hydro-loading');
    }
  }

  function enqueueHydroPromise(key, promiseFunc) {
    if (!promiseChain[key]) {
      promiseChain[key] = Promise.resolve();
    }

    let lastPromise = promiseChain[key];
    promiseChain[key] = promiseChain[key].then(() =>
      promiseFunc()
        .catch(error => {
          console.log(`Error: ${error}`);
          // throw error;
        })
    );
    return promiseChain[key];
  }

  function generateGuid() {
    return 'xxxxxxxx-xxxx-4xxx-yxxx-xxxxxxxxxxxx'.replace(/[xy]/g, function (c) {
      const r = Math.random() * 16 | 0, v = c === 'x' ? r : (r & 0x3 | 0x8);
      return v.toString(16);
    });
  }

  function findComponent(el) {
    const component = el.closest("[hydro]");

    if (!component) {
      return null;
    }

    return {
      id: component.getAttribute("id"),
      name: component.getAttribute("hydro-name"),
      element: component
    };
  }

  let binding = {};
  let dirty = {};

  async function hydroEvent(el, url, eventData) {
    const operationId = eventData.operationId;
    const hydroEvent = el.getAttribute("x-on-hydro-event");
    const wireEventData = JSON.parse(hydroEvent);
    await hydroRequest(el, url, { eventData: { name: wireEventData.name, data: eventData.data, subject: eventData.subject } }, 'event', wireEventData, operationId);
  }

  async function hydroBind(el, debounce) {
    if (!isElementDirty(el)) {
      return;
    }

    const component = findComponent(el);

    if (!component) {
      throw new Error('Cannot find Hydro component');
    }

    const url = `/hydro/${component.name}`;

    if (!binding[component.id]) {
      binding[component.id] = {
        formData: new FormData(),
        operationId: generateGuid()
      };
    }

    const formData = binding[component.id].formData;
    const bindAlreadyInitialized = [...formData].length !== 0;

    if (!bindAlreadyInitialized) {
      binding[component.id].operationId = generateGuid();
    }

    let propertyName = el.getAttribute('name');

    if (el.tagName === "INPUT" && el.type === 'checkbox') {
      formData.set(propertyName, el.checked);
    } else if (el.tagName === "INPUT" && el.type === 'file') {
      if (el.files.length) {
        formData.set(propertyName, el.files[0]);
      } else {
        formData.set(propertyName, new Blob(), '');
      }
    } else {
      formData.set(propertyName, el.value);
    }

    el.setAttribute("hydro-operation-id", binding[component.id].operationId);
    el.classList.add('hydro-request');

    if (bindAlreadyInitialized) {
      return Promise.resolve();
    }

    if (binding[component.id].timeout) {
      clearTimeout(binding[component.id].timeout);
    }


    binding[component.id].promise = new Promise(resolve => {
      binding[component.id].timeout = setTimeout(async () => {
        const requestFormData = binding[component.id].formData;
        // binding[url].formData = new FormData();
        const bindOperationId = binding[component.id].operationId;
        dirty[propertyName] = bindOperationId;
        await hydroRequest(el, url, { formData: requestFormData }, 'bind', null, bindOperationId);
        if (dirty[propertyName] === bindOperationId) {
          delete dirty[propertyName];
        }
        resolve();
      }, Math.max(debounce, 10));
    });

    return binding[component.id].promise;
  }

  async function hydroAction(el, component, action) {
    const url = `/hydro/${component.name}/${action.name}`;

    if (Array.from(el.attributes).some(attr => attr.name.startsWith('x-hydro-bind')) && isElementDirty(el)) {
      await hydroBind(el);
    }

    if (document.activeElement && document.activeElement !== el) {
      const elToCheck = document.activeElement;
      if (Array.from(elToCheck.attributes).some(attr => attr.name.startsWith('x-hydro-bind')) && isElementDirty(elToCheck)) {
        await hydroBind(elToCheck);
      }
    }

    const operationId = generateGuid();
    el.setAttribute("hydro-operation-id", operationId);

    await hydroRequest(el, url, { parameters: action.parameters }, 'action', null, operationId, true);
  }

  let operationStatus = {};

  async function hydroRequest(el, url, requestData, type, eventData, operationId, morphActiveElement) {
    if (!document.contains(el)) {
      return;
    }

    const component = el.closest("[hydro]");
    const componentId = component.getAttribute("id");

    if (!component) {
      throw new Erorr('Cannot determine the closest Hydro component');
    }

    const parentComponent = findComponent(component.parentElement);

    let disableTimer;
    let classTimeout;

    if (operationId) {
      if (!operationStatus[operationId]) {
        operationStatus[operationId] = 0;

        const operationTrigger = document.querySelector(`[hydro-operation-id="${operationId}"]`);

        if (operationTrigger) {
          classTimeout = setTimeout(() => operationTrigger.classList.add('hydro-request'), 200);

          if (type !== 'bind') {
            disableTimer = setTimeout(() => operationTrigger.disabled = true, 200);
          }
        }
      }

      operationStatus[operationId]++;
    }

    if (type === 'action') {
      if (binding[componentId]?.promise) {
        await binding[componentId].promise;
      }
    }

    await enqueueHydroPromise(componentId, async () => {
      try {
        let headers = {
          'Hydro-Request': 'true'
        };

        if (config.Antiforgery) {
          headers[config.Antiforgery.HeaderName] = config.Antiforgery.Token;
        }

        let requestForm = requestData?.formData || new FormData();

        requestForm.append('__hydro_type', type);

        if (requestData.parameters) {
          requestForm.append('__hydro_parameters', JSON.stringify(requestData.parameters))
        }

        if (requestData.eventData) {
          requestForm.append('__hydro_event', JSON.stringify(requestData.eventData))
        }

        const scripts = component.querySelectorAll('script[data-id]');
        const dataIds = Array.from(scripts).map(script => script.getAttribute('data-id')).filter(d => d !== componentId);
        requestForm.append('__hydro_componentIds', JSON.stringify([componentId, ...dataIds]));

        const scriptTag = component.querySelector(`script[data-id='${componentId}']`);
        requestForm.append('__hydro_model', scriptTag.textContent);

        if (operationId) {
          headers['Hydro-Operation-Id'] = operationId;
        }

        if (type === 'bind') {
          binding[componentId].formData = new FormData();
        }

        const response = await fetch(url, {
          method: 'POST',
          body: requestForm,
          headers: headers
        });

        if (!response.ok) {
          if (response.status === 400 && config.Antiforgery && response.headers.get("Refresh-Antiforgery-Token")) {
            const json = await response.json();
            config.Antiforgery.Token = json.token;
          } else if (response.status === 403) {
            if (type !== 'event') {
              document.dispatchEvent(new CustomEvent(`global:UnhandledHydroError`, { detail: { data: toBase64Json({ message: "Unauthorized access" }) } }));
            }
            throw new Error(`HTTP error! status: ${response.status}`);
          } else {
            const contentType = response.headers.get("content-type");
            let eventDetail = {};

            try {
              if (contentType && contentType.indexOf("application/json") !== -1) {
                const json = await response.json();
                eventDetail.message = json?.message || "Unhandled exception";
                eventDetail.data = json?.data;
              } else {
                eventDetail.message = await response.text();
              }
            } catch {
              // ignore
            }

            if (type !== 'event') {
              document.dispatchEvent(new CustomEvent(`global:UnhandledHydroError`, { detail: { data: toBase64Json(eventDetail) } }));
              document.dispatchEvent(new CustomEvent(`unhandled-hydro-error`, { detail: eventDetail }));
            }
            throw new Error(`HTTP error! status: ${response.status}`);
          }
        } else {
          const skipOutputHeader = response.headers.get('Hydro-Skip-Output');

          if (!skipOutputHeader) {
            const responseData = await response.text();
            let counter = 0;

            Alpine.morph(component, responseData, {
              updating: (from, to, childrenOnly, skip) => {
                if (counter !== 0 && to.getAttribute && to.getAttribute("hydro") !== null && from.getAttribute && from.getAttribute("hydro") !== null) {
                  if (to.getAttribute("hydro-placeholder") !== null) {
                    // hydro component placeholder, so skipping
                    skip();
                    counter++;
                    return;
                  }
                }

                if (from.getAttribute && from.getAttribute("hydro-operation-id")) {
                  // skip result from bind operation when this operating element is not a hydro component and is awaiting a request already
                  if (type === 'bind' && operationId !== from.getAttribute("hydro-operation-id") && from.getAttribute("hydro") === null) {
                    skip();
                    counter++;
                    return;
                  }

                  // set the operation id, disabled state and hydro class that would be lost after morph
                  to.setAttribute("hydro-operation-id", from.getAttribute("hydro-operation-id"));
                  to.disabled = from.disabled;
                  if (from.classList.contains('hydro-request')) {
                    to.classList.add('hydro-request');
                  }
                }

                const fieldName = from.getAttribute && from.getAttribute("name");

                if (fieldName) {
                  if (dirty[fieldName] && dirty[fieldName] !== operationId) {
                    skip();
                    counter++;
                    return;
                  }
                }

                if (from.tagName === "INPUT" && from.type === 'checkbox') {
                  from.checked = to.checked;
                }

                if (from.tagName === "INPUT" && from.type === 'radio') {
                  from.checked = to.checked;
                }

                if (from.tagName === "INPUT" && ['text', 'number', 'date'].includes(from.type) && from.value !== to.getAttribute("value")) {
                  if (document.activeElement === from) {
                    if (morphActiveElement && from.value !== to.value) {
                      from.value = to.value;
                    }
                  } else {
                    from.value = to.value;
                  }
                }

                counter++;
              }
            });
          }

          const locationHeader = response.headers.get('Hydro-Location');
          if (locationHeader) {
            let locationData = JSON.parse(locationHeader);

            await loadPageContent(locationData.path, locationData.target || 'body', true, null, locationData.payload);
          }

          const redirectHeader = response.headers.get('Hydro-Redirect');
          if (redirectHeader) {
            window.location.href = redirectHeader;
          }

          setTimeout(() => { // make sure the event handlers got registered
            const triggerHeader = response.headers.get('Hydro-Trigger');
            if (triggerHeader) {
              const triggers = JSON.parse(triggerHeader);
              triggers.forEach(trigger => {
                if (trigger.scope === 'parent' && !parentComponent) {
                  return;
                }

                const eventScope = trigger.scope === 'parent' ? parentComponent.id : 'global';
                const eventName = `${eventScope}:${trigger.name}`;
                const eventData = {
                  detail: {
                    data: trigger.data,
                    subject: trigger.subject,
                    operationId: trigger.operationId
                  }
                };

                document.dispatchEvent(new CustomEvent(eventName, eventData));

                if (trigger.subject) {
                  const subjectEventName = `${eventScope}:${trigger.name}:${trigger.subject}`;
                  document.dispatchEvent(new CustomEvent(subjectEventName, eventData));
                }
              });
            }
          });
        }
      } catch (error) {
        document.dispatchEvent(new CustomEvent(`unhandled-hydro-error`, { detail: { name: error.name, message: error.message } }));
      } finally {
        setTimeout(() => {
          clearTimeout(classTimeout);
          clearTimeout(disableTimer);

          if (operationId) {
            const operationTrigger = document.querySelectorAll(`[hydro-operation-id="${operationId}"]`);
            operationStatus[operationId]--;

            if (operationTrigger.length && (operationStatus[operationId] <= 0)) {
              operationTrigger.forEach(trigger => {
                trigger.disabled = false;
                trigger.classList.remove('hydro-request');
                trigger.removeAttribute('hydro-operation-id');
              })
            }
          }
        }, 20); // make sure it's delayed more than 0 and less than 50
      }
    });
  }

  function isElementDirty(element) {
    const type = element.type;
    if (['checkbox', 'radio'].includes(type)) {
      if (element.checked !== element.defaultChecked) {
        return true;
      }
    } else if (['hidden', 'password', 'text', 'textarea', 'number', 'date'].includes(type)) {
      if (element.value !== element.defaultValue) {
        return true;
      }
    } else if (['file'].includes(type)) {
      return true;
    } else if (["select-one", "select-multiple"].includes(type)) {
      for (let j = 0; j < element.options.length; j++) {
        if (element.options[j].selected !== element.options[j].defaultSelected) {
          return true;
        }
      }
    }
  }

  function toBase64Json(value) {
    return value !== null && value !== undefined
      ? btoa(String.fromCodePoint(...new TextEncoder().encode(JSON.stringify(value))))
      : null;
  }
  
  window.addEventListener('popstate', async function () {
    if (document.location.pathname + document.location.search === currentPathname) {
      return;
    }

    await loadPageContent(window.location.href, 'body', false);
  });

  return {
    hydroEvent,
    hydroBind,
    hydroAction,
    loadPageContent,
    findComponent,
    generateGuid,
    config
  };
}

window.Hydro = new HydroCore();

document.addEventListener('alpine:init', () => {
  Alpine.directive('hydro-dispatch', (el, { expression }, { effect, cleanup }) => {
    effect(() => {
      if (!document.contains(el)) {
        return;
      }

      const component = window.Hydro.findComponent(el);

      if (!component) {
        throw new Error("Cannot find Hydro component");
      }

      const eventName = el.getAttribute('hydro-event') || 'click';

      const parentComponent = window.Hydro.findComponent(component.element.parentElement);

      const trigger = JSON.parse(expression);

      if (trigger.scope === 'parent' && !parentComponent) {
        return;
      }

      const scope = trigger.scope === 'parent' ? parentComponent.id : 'global';

      const eventHandler = async (event) => {
        if (el.disabled) {
          return;
        }

        event.preventDefault();

        const operationId = window.Hydro.generateGuid();
        el.setAttribute("hydro-operation-id", operationId);

        const eventName = `${scope}:${trigger.name}`;
        const eventData = {
          detail: {
            data: trigger.data,
            operationId
          }
        };

        document.dispatchEvent(new CustomEvent(eventName, eventData));
      };
      el.addEventListener(eventName, eventHandler);
      cleanup(() => {
        el.removeEventListener(eventName, eventHandler);
      });
    });
  });

  Alpine.directive('hydro-bind', (el, { value, modifiers }, { effect, cleanup }) => {
    effect(() => {
      const event = value;

      const debounce = parseInt(((modifiers[0] === 'debounce' && (modifiers[1] || '250ms')) || '0ms').replace('ms', ''));

      const eventHandler = async (event) => {
        if (event === 'submit' || event === 'click') {
          event.preventDefault();
        }

        const target = event.currentTarget;
        await window.Hydro.hydroBind(target, debounce);
      };

      el.addEventListener(event, eventHandler);
      cleanup(() => {
        el.removeEventListener(event, eventHandler);
      });
    });
  }).before('on');

  Alpine.directive('hydro-polling', Alpine.skipDuringClone((el, { value, expression, modifiers }, { cleanup }) => {
    let isQueued = false;
    let interval;
    const component = window.Hydro.findComponent(el);
    const time = parseInt(modifiers[0].replace('ms', ''));

    const setupInterval = () => {
      interval = setInterval(async () => {
        if (document.hidden) {
          isQueued = true;
          clearInterval(interval);
          return;
        }

        await window.Hydro.hydroAction(el, component, { name: expression });
      }, time);
    }

    const handleVisibilityChange = async () => {
      if (!document.hidden && isQueued) {
        isQueued = false;
        await window.Hydro.hydroAction(el, component, { name: expression });
        setupInterval();
      }
    }

    document.addEventListener('visibilitychange', handleVisibilityChange);
    setupInterval();

    cleanup(() => {
      document.removeEventListener('visibilitychange', handleVisibilityChange);
      clearInterval(interval);
    });

  }));

  Alpine.directive('on-hydro-event', (el, { expression }, { effect, cleanup }) => {
    effect(() => {
      const component = window.Hydro.findComponent(el);

      if (!component) {
        throw new Error("Cannot find Hydro component");
      }

      const data = JSON.parse(expression);
      const globalEventName = data.subject ? `global:${data.name}:${data.subject}` : `global:${data.name}`;
      const localEventName = data.subject ? `${component.id}:${data.name}:${data.subject}` : `${component.id}:${data.name}`;
      const eventPath = data.path;

      const eventHandler = async (event) => {
        await window.Hydro.hydroEvent(el, eventPath, event.detail);
      }

      document.addEventListener(globalEventName, eventHandler);
      document.addEventListener(localEventName, eventHandler);

      cleanup(() => {
        document.removeEventListener(globalEventName, eventHandler);
        document.removeEventListener(localEventName, eventHandler);
      });
    });
  });

  let currentBoostUrl;

  Alpine.directive('hydro-link', (el, { expression }, { effect, cleanup }) => {
    effect(() => {
      const handleClick = async (event) => {
        event.preventDefault();
        const link = event.currentTarget;
        const url = link.getAttribute('href');
        currentBoostUrl = url;
        const classTimeout = setTimeout(() => link.classList.add('hydro-request'), 200);
        try {
          await window.Hydro.loadPageContent(url, 'body', true, () => currentBoostUrl === url);
        } finally {
          clearTimeout(classTimeout);
          link.classList.remove('hydro-request')
        }
      };

      const links = [el, ...el.querySelectorAll('a')].filter(el => el.tagName === 'A');
      links.forEach((link) => {
        link.addEventListener('click', handleClick);
      });

      cleanup(() => {
        links.forEach((link) => {
          link.removeEventListener('click', handleClick);
        });
      });
    });
  });

  Alpine.directive('hydro-focus', (el, { expression }, { effect }) => {
    effect(() => {
      el.querySelector(expression || 'input').focus();
    });
  });

  Alpine.data('hydro', () => {
    let debounceArray = {};

    return ({
      $component: null,
      init() {
        this.$component = window.Hydro.findComponent(this.$el);
      },
      async invoke(e, action) {
        if (["click", "submit"].includes(e.type) && ['A', 'BUTTON', 'FORM'].includes(this.$el.tagName)) {
          e.preventDefault();
        }
        await window.Hydro.hydroAction(this.$el, this.$component, action);
      },
      async bind(debounce) {
        let element = this.$el;

        clearTimeout(debounceArray[element]);

        debounceArray[element] = setTimeout(async () => {
          await window.Hydro.hydroBind(element);
          delete debounceArray[element];
        }, debounce || 0);
      }
    });
  })
});<|MERGE_RESOLUTION|>--- conflicted
+++ resolved
@@ -52,14 +52,11 @@
           history.pushState({}, '', url);
         }
 
-<<<<<<< HEAD
         if (selector === 'body' && !window.location.hash) {
             window.scrollTo(0, 0);
         }
 
-=======
         currentPathname = document.location.pathname + document.location.search;
->>>>>>> 7c934612
       }
     } catch (error) {
       if (error.message === 'Request stopped') {
